--- conflicted
+++ resolved
@@ -11,11 +11,8 @@
 import difflib
 import xml.etree.ElementTree as ET
 from shapely.strtree import STRtree
-<<<<<<< HEAD
-=======
 from skimage.io import imread
 from pybob.bob_tools import mkdir_p
->>>>>>> 6b7c75b1
 from sPyMicMac.usgs_tools import get_usgs_footprints
 
 
