"""
sPyMicMac.register_tools is a collection of tools for registering images and finding GCPs.
"""
import os
import re
import subprocess
import shutil
import numpy as np
import matplotlib.pyplot as plt
import gdal
import pandas as pd
import geopandas as gpd
from PIL import Image
from glob import glob
from shapely.geometry.point import Point
from skimage.io import imread
from skimage.measure import ransac
from skimage.filters import median
from skimage.morphology import disk, binary_dilation
from skimage.transform import EuclideanTransform, AffineTransform, warp
from pybob.bob_tools import mkdir_p
from pybob.ddem_tools import nmad
from pybob.image_tools import create_mask_from_shapefile
from pybob.GeoImg import GeoImg
import sPyMicMac.image_tools as imtools
import sPyMicMac.micmac_tools as mmtools
from sPyMicMac.usgs_tools import get_usgs_footprints
from IPython import embed


def sliding_window_filter(img_shape, pts_df, winsize, stepsize=None, mindist=2000, how='residual', is_ascending=True):
    if stepsize is None:
        stepsize = winsize / 2

    _out_inds = []
    _out_pts = []

    for x_ind in np.arange(stepsize, img_shape[1], winsize):
        for y_ind in np.arange(stepsize, img_shape[0], winsize):
            min_x = x_ind - winsize / 2
            max_x = x_ind + winsize / 2
            min_y = y_ind - winsize / 2
            max_y = y_ind + winsize / 2
            samp_ = pts_df.loc[np.logical_and.reduce([pts_df.orig_i > min_x,
                                                      pts_df.orig_i < max_x,
                                                      pts_df.orig_j > min_y,
                                                      pts_df.orig_j < max_y])].copy()
            if samp_.shape[0] == 0:
                continue
            # only take the above-average z_corr values
            samp_ = samp_[samp_.z_corr >= samp_.z_corr.quantile(0.5)]
            # make sure we get the best residual
            samp_.sort_values(how, ascending=is_ascending, inplace=True)
            if len(_out_inds) == 0:
                best_ind = samp_.index[0]
                best_pt = Point(samp_.loc[best_ind, ['orig_j', 'orig_i']].values)

                _out_inds.append(best_ind)
                _out_pts.append(best_pt)
            else:
                for _ind, _row in samp_.iterrows():
                    this_pt = Point(_row[['orig_j', 'orig_i']].values)
                    this_min_dist = np.array([this_pt.distance(pt) for pt in _out_pts]).min()
                    if this_min_dist > mindist:
                        _out_inds.append(_ind)
                        _out_pts.append(this_pt)

    return np.array(_out_inds)


def get_imlist(im_subset):
    if im_subset is None:
        imlist = glob('OIS*.tif')
        match_pattern = 'OIS.*.tif'
    else:
        if len(im_subset) > 1:
            imlist = im_subset
            # match_pattern = mmtools.get_match_pattern(imlist)
            match_pattern = '|'.join(imlist)
        else:
            match_pattern = im_subset[0] + '.*tif'
            imlist = [f for f in glob('OIS*.tif') if re.search(match_pattern, f)]

    return imlist, match_pattern


def get_lowres_transform(lowres, ref, fprint, ref_mask, imgsource='DECLASSII'):

    if imgsource == 'DECLASSII':
        M = imtools.transform_from_fprint(lowres, ref, fprint, ref_mask)
    else:
        try:
            ortho_mask = 255 * np.ones(lowres.shape, dtype=np.uint8)
            ortho_mask[binary_dilation(lowres == 0, selem=disk(5))] = 0

            kp, des, matches = imtools.get_matches(lowres.astype(np.uint8),
                                                   ref.img.astype(np.uint8),
                                                   mask1=ortho_mask,
                                                   mask2=ref_mask,
                                                   dense=True)
            print('{} matches found.'.format(len(matches)))

            src_pts = np.array([kp[0][m.queryIdx].pt for m in matches])
            dst_pts = np.array([kp[1][m.trainIdx].pt for m in matches])

            M, inliers = ransac((dst_pts, src_pts), EuclideanTransform,
                                min_samples=10, residual_threshold=20, max_trials=10000)
            resids = M.residuals(dst_pts, src_pts)[inliers]
            print('{} matches used for initial transformation'.format(np.count_nonzero(inliers)))

        except ValueError:
            raise RuntimeError("Unable to find initial transformation with the parameters provided.")

    return M


def get_utm_str(img):
    epsg_str = str(img.epsg)
    hemi_dict = {'6': 'N', '7': 'S'}

    if epsg_str[:2] == '32':
        utm_str = epsg_str[-2:] + hemi_dict[epsg_str[2]]
    else:
        utm_str = 'not utm'

    return utm_str


def transform_centers(img_gt, ref, imlist, footprints, ori):
    """

    :param img_gt:
    :param ref:
    :param imlist:
    :param footprints:
    :param ori:
    :return:
    """

    rel_ori = mmtools.load_all_orientation(imlist, ori)

    footprints = footprints.to_crs(epsg=ref.epsg).copy()

    for i, row in footprints.iterrows():
        footprints.loc[i, 'x'] = row['geometry'].centroid.x
        footprints.loc[i, 'y'] = row['geometry'].centroid.y
        footprints.loc[i, 'name'] = 'OIS-Reech_' + row['ID'] + '.tif'

    join = footprints.set_index('name').join(rel_ori.set_index('name'), lsuffix='abs', rsuffix='rel')

    ref_ij = np.array([ref.xy2ij((row.xabs, row.yabs)) for i, row in join.iterrows()])
    rel_ij = np.array([((row.xrel - img_gt[4]) / img_gt[0],
                        (row.yrel - img_gt[5]) / img_gt[3]) for i, row in join.iterrows()])

    model, inliers = ransac((ref_ij[:, ::-1], rel_ij), AffineTransform, min_samples=10, residual_threshold=4)
    return model, inliers


def refine_lowres_tfm(rough_tfm, ref, mask, Minit):
    """

    :param rough_tfm:
    :param ref:
    :param mask:
    :param Minit:
    :return:
    """
    rough_gcps = imtools.find_grid_matches(rough_tfm, ref, mask, Minit, spacing=20, srcwin=40, dstwin=100)
    max_d = 100 - 40

    rough_gcps = rough_gcps[np.logical_and.reduce([rough_gcps.di.abs() < max_d,
                                                   rough_gcps.di < rough_gcps.di.median() + 2 * nmad(rough_gcps.di),
                                                   rough_gcps.di > rough_gcps.di.median() - 2 * nmad(rough_gcps.di),
                                                   rough_gcps.dj.abs() < max_d,
                                                   rough_gcps.dj < rough_gcps.dj.median() + 2 * nmad(rough_gcps.dj),
                                                   rough_gcps.dj > rough_gcps.dj.median() - 2 * nmad(rough_gcps.dj)])]

    Mref, inliers = ransac((rough_gcps[['search_j', 'search_i']].values,
                            rough_gcps[['orig_j', 'orig_i']].values),
                           AffineTransform, min_samples=10, residual_threshold=10, max_trials=5000)
    return Mref, inliers


def get_mask(footprints, img, imlist, landmask=None, glacmask=None):
    """

    :param footprints:
    :param img:
    :param imlist:
    :param landmask:
    :param glacmask:
    :return:
    """
    fmask, fprint = imtools.get_footprint_mask(footprints, img, imlist, fprint_out=True)
    fmask_geo = img.copy(new_raster=fmask)

    xmin, ymin, xmax, ymax = fprint.buffer(img.dx * 10).bounds

    img = img.crop_to_extent([xmin, xmax, ymin, ymax], pixel_size=img.dx)

    fmask = fmask_geo.crop_to_extent([xmin, xmax, ymin, ymax], pixel_size=img.dx).img == 1

    mask = imtools.make_binary_mask(img.img, erode=3, mask_value=np.nan)
    if landmask is not None:
        lmask = create_mask_from_shapefile(img, landmask)
        mask[~lmask] = 0
    if glacmask is not None:
        gmask = create_mask_from_shapefile(img, glacmask)
        mask[gmask] = 0

    mask[~fmask] = 0

    return mask, fmask, [xmin, xmax, ymin, ymax]


def register_ortho_old(fn_ortho, fn_ref, fn_reldem, fn_dem, glacmask=None, landmask=None, footprints=None,
                   im_subset=None, tfm_points=None, block_num=None, ori='Relative',
                   init_res=400, ortho_res=8, imgsource='DECLASSII', density=200, out_dir=None):
    
    print('start.')

    if out_dir is None:
        out_dir = 'auto_gcps'

    mkdir_p(out_dir)

    if block_num is not None:
        subscript = '_block{}'.format(block_num)
    else:
        subscript = ''

    ort_dir = os.path.dirname(fn_ortho)

    imlist, match_pattern = get_imlist(im_subset)

    ref_img = GeoImg(fn_ref)

    utm_str = get_utm_str(ref_img)

    ortho = imread(fn_ortho)

    ortho = median(ortho, selem=disk(1))

    ortho_ = Image.fromarray(ortho)

    lowres_ = int(init_res / ortho_res)

    ortho_lowres = np.array(ortho_.resize((np.array(ortho_.size) / lowres_).astype(int), Image.LANCZOS))

    ref_lowres = ref_img.resample(init_res)

    if footprints is not None:
        fmask, fprint = imtools.get_footprint_mask(footprints, ref_lowres, imlist, fprint_out=True)
    else:
        clean_imlist = [im.split('OIS-Reech_')[-1].split('.tif')[0] for im in imlist]
        print('Attempting to get image footprints from USGS EarthExplorer.')
        _fprints = get_usgs_footprints(clean_imlist, dataset=imgsource)
        fmask, fprint = imtools.get_footprint_mask(_fprints, ref_lowres, imlist, fprint_out=True)

    fmask_geo = ref_lowres.copy(new_raster=fmask)

    xmin, ymin, xmax, ymax = fprint.buffer(init_res * 10).bounds

    ref_img = ref_img.crop_to_extent([xmin, xmax, ymin, ymax], pixel_size=ref_img.dx)

    if isinstance(ref_lowres.img, np.ma.masked_array):
        ref_eq = imtools.stretch_image(ref_lowres.img.data.copy(), scale=(0.02, 0.98), mask=fmask)
    else:
        ref_eq = imtools.stretch_image(ref_lowres.img.copy(), scale=(0.02, 0.98), mask=fmask)    

    ref_lowres = ref_lowres.copy(new_raster=ref_eq, datatype=gdal.GDT_Byte)

    ref_lowres = ref_lowres.crop_to_extent([xmin, xmax, ymin, ymax], pixel_size=init_res)
    fmask = fmask_geo.crop_to_extent([xmin, xmax, ymin, ymax], pixel_size=init_res).img == 1

    lowres_mask = imtools.make_binary_mask(ref_lowres.img, erode=3, mask_value=np.nan)
    if landmask is not None:
        lmask = create_mask_from_shapefile(ref_lowres, landmask)
        lowres_mask[~lmask] = 0
    if glacmask is not None:
        gmask = create_mask_from_shapefile(ref_lowres, glacmask)
        lowres_mask[gmask] = 0

    lowres_mask[~fmask] = 0

    if tfm_points is not None:
        pts = pd.read_csv(tfm_points)
        src = pts[['J', 'I']].values / lowres_
        dst = np.array([ref_lowres.xy2ij((row.X, row.Y)) for i, row in pts.iterrows()])
        M = EuclideanTransform()
        M.estimate(src, dst[:, ::-1])
    else:
        M = get_lowres_transform(ortho_lowres, ref_lowres, fprint, lowres_mask, imgsource=imgsource)

    init_tfm = warp(ortho_lowres, M, output_shape=ref_lowres.img.shape, preserve_range=True)

    # if glacmask is not None:
    #   lowres_mask[gmask] = 255
    #    lowres_mask[~fmask] = 0

    rough_gcps = imtools.find_grid_matches(init_tfm, ref_lowres, lowres_mask, M, spacing=20, srcwin=40, dstwin=100)
    max_d = 100 - 40

    rough_gcps = rough_gcps[fmask[rough_gcps.search_i, rough_gcps.search_j] > 0]

    rough_gcps = rough_gcps[np.logical_and.reduce([rough_gcps.di.abs() < max_d,
                                                   rough_gcps.di < rough_gcps.di.median() + 2 * nmad(rough_gcps.di),
                                                   rough_gcps.di > rough_gcps.di.median() - 2 * nmad(rough_gcps.di),
                                                   rough_gcps.dj.abs() < max_d,
                                                   rough_gcps.dj < rough_gcps.dj.median() + 2 * nmad(rough_gcps.dj),
                                                   rough_gcps.dj > rough_gcps.dj.median() - 2 * nmad(rough_gcps.dj)])]

    Minit, inliers = ransac((rough_gcps[['search_j', 'search_i']].values,
                             rough_gcps[['orig_j', 'orig_i']].values),
                            AffineTransform, min_samples=10, residual_threshold=10, max_trials=5000)

    rough_gcps['residuals'] = Minit.residuals(rough_gcps[['search_j', 'search_i']].values,
                                              rough_gcps[['orig_j', 'orig_i']].values)
    # inliers = rough_gcps.residuals < min(10 * nmad(rough_gcps.residuals), 25)
    print('{} valid matches used for initial transformation'.format(np.count_nonzero(inliers)))

    ortho_tfm = warp(ortho_lowres, Minit, output_shape=ref_lowres.img.shape, preserve_range=True, order=5)

    dst_scale = ref_lowres.dx / ref_img.dx

    fig, ax = plt.subplots(1, 2, figsize=(7, 5))
    ax[0].imshow(ortho_tfm, cmap='gray')
    ax[1].imshow(ref_lowres.img, cmap='gray')

    plt.savefig('initial_transformation{}.png'.format(subscript), dpi=200, bbox_inches='tight')
    plt.close(fig)

    i_ = np.arange(0, ortho_lowres.shape[0], 10)
    j_ = np.arange(0, ortho_lowres.shape[1], 10)

    I, J = np.meshgrid(i_, j_)

    src_grd = np.array(list(zip(J.reshape(-1, 1), I.reshape(-1, 1)))).reshape(-1, 2)

    dst_tfm = []
    for pt in src_grd:
        dst_tfm.append(Minit.inverse(pt) * dst_scale)
    dst_tfm = np.array(dst_tfm).reshape(-1, 2)

    Minit_full, _ = ransac((dst_tfm, lowres_ * src_grd), AffineTransform, min_samples=3,
                           residual_threshold=1, max_trials=1000)
    # Minit_full = AffineTransform()
    # Minit_full.estimate((dst_tfm, lowres_ * src_grd))

    rough_tfm = warp(ortho, Minit_full, output_shape=ref_img.img.shape, preserve_range=True)

    mask_full = imtools.make_binary_mask(ref_img.img, mask_value=np.nan)
    if landmask is not None:
        lm = create_mask_from_shapefile(ref_img, landmask)
        mask_full[~lm] = 0
    if glacmask is not None:
        gm = create_mask_from_shapefile(ref_img, glacmask)
        mask_full[gm] = 0
    mask_full[rough_tfm == 0] = 0

    # for each of these pairs (src, dst), find the precise subpixel match (or not...)
    gcps = imtools.find_grid_matches(rough_tfm, ref_img, mask_full, Minit_full, spacing=density, dstwin=600)

    xy = np.array([ref_img.ij2xy((pt[1], pt[0])) for pt in gcps[['search_j', 'search_i']].values]).reshape(-1, 2)
    gcps['geometry'] = [Point(pt) for pt in xy]

    gcps = gcps[mask_full[gcps.search_i, gcps.search_j] == 255]

    max_d = 400 - 60

    # gcps = gcps[np.logical_and.reduce([gcps.di.abs() < max_d,
    #                                    gcps.di.abs() < 2 * nmad(gcps.di),
    #                                    gcps.dj.abs() < max_d,
    #                                    gcps.dj.abs() < 2 * nmad(gcps.dj)])]

    # gcps = gcps[gcps.z_corr > gcps.z_corr.quantile(0.5)]

    if os.path.exists(fn_ortho.replace('.tif', '.tfw')):
        fn_tfw = fn_ortho.replace('.tif', '.tfw')
        with open(fn_tfw, 'r') as f:
            gt = [float(l.strip()) for l in f.readlines()]

        gcps['rel_x'] = gt[4] + gcps['orig_j'].values * gt[0]  # need the original image coordinates
        gcps['rel_y'] = gt[5] + gcps['orig_i'].values * gt[3]

    gcps['elevation'] = 0
    gcps.crs = ref_img.proj4

    gcps.dropna(inplace=True)

    print('loading dems')
    dem = GeoImg(fn_dem, dtype=np.float32)
    rel_dem = GeoImg(fn_reldem)

    # gcps.crs = {'init': 'epsg:{}'.format(ref_img.epsg)}
    for i, row in gcps.to_crs(crs=dem.proj4).iterrows():
        gcps.loc[i, 'elevation'] = dem.raster_points([(row.geometry.x, row.geometry.y)], nsize=3, mode='linear')
        if os.path.exists(fn_ortho.replace('.tif', '.tfw')):
            gcps.loc[i, 'el_rel'] = rel_dem.raster_points([(row.rel_x, row.rel_y)], nsize=3, mode='linear')

    # drop any gcps where we don't have a DEM value or a valid match
    gcps.dropna(inplace=True)

    # run ransac to find the matches between the transformed image and the master image make a coherent transformation
    # residual_threshold is 10 pixels to allow for some local distortions, but get rid of the big blunders
    Mref, inliers_ref = ransac((gcps[['search_j', 'search_i']].values, gcps[['match_j', 'match_i']].values),
                               AffineTransform, min_samples=6, residual_threshold=20, max_trials=5000)

    gcps['aff_resid'] = Mref.residuals(gcps[['search_j', 'search_i']].values,
                                       gcps[['match_j', 'match_i']].values)

    gcps_orig = gcps.copy()

    # gcps = gcps[inliers_ref]

    out = sliding_window_filter([ortho.shape[1], ortho.shape[0]], gcps,
                                min(1000, ortho.shape[1] / 4, ortho.shape[0] / 4),
<<<<<<< HEAD
                                mindist=500, how='aff_resid', is_ascending=False)
    gcps = gcps.loc[out]
=======
                                mindist=500, how='z_corr', is_ascending=False)
    # gcps = gcps.loc[out]
>>>>>>> 6b95d128

    # Mfin, inliers_fin = ransac((gcps[['search_j', 'search_i']].values, gcps[['match_j', 'match_i']].values),
    #                            AffineTransform, min_samples=6, residual_threshold=20, max_trials=5000)
    # gcps = gcps[inliers_fin]

    print('{} valid matches found'.format(gcps.shape[0]))

    gcps.index = range(gcps.shape[0])  # make sure index corresponds to row we're writing out
    gcps['id'] = ['GCP{}'.format(i) for i in range(gcps.shape[0])]
    gcps.to_file(os.path.join(out_dir, 'AutoGCPs{}.shp'.format(subscript)))

    print('writing AutoGCPs.txt')
    mmtools.write_auto_gcps(gcps, subscript, out_dir, utm_str)

    print('converting AutoGCPs.txt to AutoGCPs.xml')
    subprocess.Popen(['mm3d', 'GCPConvert', 'AppInFile',
                      os.path.join(out_dir, 'AutoGCPs{}.txt'.format(subscript))]).wait()

    print('writing AutoMeasures.txt')
    mmtools.write_auto_mesures(gcps, subscript, out_dir)

    print('running get_autogcp_locations.sh to get rough image locations for each point')
    subprocess.Popen(['get_autogcp_locations.sh', 'Ori-{}'.format(ori),
                      os.path.join(out_dir, 'AutoMeasures{}.txt'.format(subscript))] + imlist).wait()

    # print('searching for points in orthorectified images')
    print('finding image measures')
    mmtools.write_image_mesures(imlist, gcps, out_dir, subscript, ort_dir=ort_dir)

    print('running mm3d GCPBascule to estimate terrain errors')
    gcps = mmtools.run_bascule(gcps, out_dir, match_pattern, subscript, ori)
    gcps['res_dist'] = np.sqrt(gcps.xres**2 + gcps.yres**2)

    gcps = gcps[gcps.res_dist < 4 * nmad(gcps.res_dist)]

    mmtools.save_gcps(gcps, out_dir, utm_str, subscript)
    gcps = mmtools.run_bascule(gcps, out_dir, match_pattern, subscript, ori)
    gcps['res_dist'] = np.sqrt(gcps.xres**2 + gcps.yres**2)

    gcps = gcps[gcps.res_dist < 4 * nmad(gcps.res_dist)]

    mmtools.save_gcps(gcps, out_dir, utm_str, subscript)

    gcps = mmtools.run_bascule(gcps, out_dir, match_pattern, subscript, ori)
    gcps = mmtools.run_campari(gcps, out_dir, match_pattern, subscript, ref_img.dx, ortho_res)
    gcps['camp_dist'] = np.sqrt(gcps.camp_xres**2 + gcps.camp_yres**2)

    # if args.imgsource != 'DECLASSII':
    #     out = sliding_window_filter([ortho.shape[1], ortho.shape[0]], gcps, 2000, mindist=1000, how='camp_dist')
    #    gcps = gcps.loc[out]
    niter = 0
    while any([np.any(gcps.camp_res > 4 * nmad(gcps.camp_res)),
               np.any(gcps.camp_dist > 4 * nmad(gcps.camp_dist)),
               gcps.camp_res.max() > 2]) and niter <= 5:
        valid_inds = np.logical_and.reduce((gcps.camp_res < 4 * nmad(gcps.camp_res),
                                           gcps.camp_res < gcps.camp_res.max(),
                                           gcps.z_corr > gcps.z_corr.min()))
        if np.count_nonzero(valid_inds) < 10:
            break

        gcps = gcps.loc[valid_inds]
        mmtools.save_gcps(gcps, out_dir, utm_str, subscript)
        gcps = mmtools.run_bascule(gcps, out_dir, match_pattern, subscript, ori)
        gcps['res_dist'] = np.sqrt(gcps.xres ** 2 + gcps.yres ** 2)

        gcps = mmtools.run_campari(gcps, out_dir, match_pattern, subscript, ref_img.dx, ortho_res)
        gcps['camp_dist'] = np.sqrt(gcps.camp_xres**2 + gcps.camp_yres**2)
        niter += 1

    # final write of gcps to disk.
    gcps.to_file(os.path.join(out_dir, 'AutoGCPs{}.shp'.format(subscript)))

    fig1 = plt.figure(figsize=(7, 5))
    plt.imshow(ortho[::5, ::5], cmap='gray', extent=[0, ortho.shape[1], ortho.shape[0], 0])
    plt.plot(gcps.orig_j, gcps.orig_i, 'r+')
    plt.quiver(gcps.orig_j, gcps.orig_i, gcps.camp_xres, gcps.camp_yres, color='r')

    plt.savefig(os.path.join(out_dir, 'relative_gcps{}.png'.format(subscript)), bbox_inches='tight', dpi=200)
    plt.close(fig1)

    fig2 = ref_img.display(sfact=10, fig=plt.figure(figsize=(7, 5)))
    plt.plot(gcps.geometry.x, gcps.geometry.y, 'r+')
    plt.savefig(os.path.join(out_dir, 'world_gcps{}.png'.format(subscript)), bbox_inches='tight', dpi=200)
    plt.close(fig2)

    print('cleaning up.')
    # remove Auto-im.tif.txt, NoDist-im.tif.txt, etc. Ori-Relative-NoDist
    shutil.rmtree('Ori-{}-NoDist/'.format(ori))

    for txtfile in glob('Auto-OIS*.tif.txt') + \
                   glob('NoDist-OIS*.tif.txt'):
        os.remove(txtfile)
    print('end.')
    # embed()


def register_ortho(fn_ortho, fn_ref, fn_reldem, fn_dem, glacmask=None, landmask=None, footprints=None,
                   im_subset=None, block_num=None, ori='Relative', ortho_res=8, init_res=400,
                   imgsource='DECLASSII', density=200, out_dir=None):
    """

    :param fn_ortho:
    :param fn_ref:
    :param fn_reldem:
    :param fn_dem:
    :param glacmask:
    :param landmask:
    :param footprints:
    :param im_subset:
    :param block_num:
    :param ori:
    :param ortho_res:
    :param imgsource:
    :param density:
    :param out_dir:
    :return:
    """
    print('start.')

    if out_dir is None:
        out_dir = 'auto_gcps'

    mkdir_p(out_dir)

    if block_num is not None:
        subscript = '_block{}'.format(block_num)
    else:
        subscript = ''

    ort_dir = os.path.dirname(fn_ortho)

    imlist, match_pattern = get_imlist(im_subset)

    ref_img = GeoImg(fn_ref)
    ref_lowres = ref_img.resample(init_res)
    resamp_fact = init_res / ref_img.dx

    utm_str = get_utm_str(ref_img)

    ortho = imread(fn_ortho)
    ortho_ = Image.fromarray(ortho)
    ortho_lowres = np.array(ortho_.resize((np.array(ortho_.size) / resamp_fact).astype(int), Image.LANCZOS))

    fn_tfw = fn_ortho.replace('.tif', '.tfw')
    with open(fn_tfw, 'r') as f:
        ortho_gt = [float(l.strip()) for l in f.readlines()]
    lowres_gt = np.array(ortho_gt)
    lowres_gt[[0, 3]] = lowres_gt[[0, 3]] * resamp_fact

    if footprints is None:
        clean_imlist = [im.split('OIS-Reech_')[-1].split('.tif')[0] for im in imlist]
        print('Attempting to get image footprints from USGS EarthExplorer.')
        footprints = get_usgs_footprints(clean_imlist, dataset=imgsource)

    lowres_mask, fmask, [xmin, xmax, ymin, ymax] = get_mask(footprints, ref_lowres, imlist, landmask, glacmask)
    ref_lowres = ref_lowres.crop_to_extent([xmin, xmax, ymin, ymax], pixel_size=init_res)

    Minit, _ = transform_centers(lowres_gt, ref_lowres, imlist, footprints, 'Ori-{}'.format(ori))
    init_tfm = warp(ortho, Minit, output_shape=ref_lowres.shape, preserve_range=True, order=5)

    Mref, _ = refine_lowres_tfm(init_tfm, ref_lowres, lowres_mask, Minit)

    i_ = np.arange(0, ortho_lowres.shape[0], 10)
    j_ = np.arange(0, ortho_lowres.shape[1], 10)

    I, J = np.meshgrid(i_, j_)

    src_grd = np.array(list(zip(J.reshape(-1, 1), I.reshape(-1, 1)))).reshape(-1, 2)

    dst_tfm = []
    for pt in src_grd:
        dst_tfm.append(Minit.inverse(pt) * resamp_fact)
    dst_tfm = np.array(dst_tfm).reshape(-1, 2)

    Mref_full, _ = ransac((dst_tfm, resamp_fact * src_grd), AffineTransform, min_samples=3,
                           residual_threshold=1, max_trials=1000)

    rough_tfm = warp(ortho, Mref_full, output_shape=ref_img.shape, preserve_range=True)

    mask_full, _, _ = get_mask(footprints, ref_img, imlist, landmask, glacmask)

    # for each of these pairs (src, dst), find the precise subpixel match (or not...)
    gcps = imtools.find_grid_matches(rough_tfm, ref_img, mask_full, Mref_full, spacing=density, dstwin=400)

    xy = np.array([ref_img.ij2xy((pt[1], pt[0])) for pt in gcps[['search_j', 'search_i']].values]).reshape(-1, 2)
    gcps['geometry'] = [Point(pt) for pt in xy]

    gcps = gcps[mask_full[gcps.search_i, gcps.search_j] == 255]

    gcps['rel_x'] = ortho_gt[4] + gcps['orig_j'].values * ortho_gt[0]  # need the original image coordinates
    gcps['rel_y'] = ortho_gt[5] + gcps['orig_i'].values * ortho_gt[3]

    gcps['elevation'] = 0
    gcps.crs = ref_img.proj4

    gcps.dropna(inplace=True)

    print('loading dems')
    dem = GeoImg(fn_dem, dtype=np.float32)
    rel_dem = GeoImg(fn_reldem)

    # gcps.crs = {'init': 'epsg:{}'.format(ref_img.epsg)}
    for i, row in gcps.to_crs(crs=dem.proj4).iterrows():
        gcps.loc[i, 'elevation'] = dem.raster_points([(row.geometry.x, row.geometry.y)], nsize=3, mode='linear')
        if os.path.exists(fn_ortho.replace('.tif', '.tfw')):
            gcps.loc[i, 'el_rel'] = rel_dem.raster_points([(row.rel_x, row.rel_y)], nsize=3, mode='linear')

    # drop any gcps where we don't have a DEM value or a valid match
    gcps.dropna(inplace=True)

    # run ransac to find the matches between the transformed image and the master image make a coherent transformation
    # residual_threshold is 10 pixels to allow for some local distortions, but get rid of the big blunders
    Mref, inliers_ref = ransac((gcps[['search_j', 'search_i']].values, gcps[['match_j', 'match_i']].values),
                               AffineTransform, min_samples=6, residual_threshold=10, max_trials=5000)

    gcps['aff_resid'] = Mref.residuals(gcps[['search_j', 'search_i']].values,
                                       gcps[['match_j', 'match_i']].values)

    out = sliding_window_filter([ortho.shape[1], ortho.shape[0]], gcps,
                                min(1000, ortho.shape[1] / 4, ortho.shape[0] / 4),
                                mindist=500, how='aff_resid', is_ascending=False)
    gcps = gcps.loc[out]

    print('{} valid matches found'.format(gcps.shape[0]))

    gcps.index = range(gcps.shape[0])  # make sure index corresponds to row we're writing out
    gcps['id'] = ['GCP{}'.format(i) for i in range(gcps.shape[0])]
    gcps.to_file(os.path.join(out_dir, 'AutoGCPs{}.shp'.format(subscript)))

    print('writing AutoGCPs.txt')
    mmtools.write_auto_gcps(gcps, subscript, out_dir, utm_str)

    print('converting AutoGCPs.txt to AutoGCPs.xml')
    subprocess.Popen(['mm3d', 'GCPConvert', 'AppInFile',
                      os.path.join(out_dir, 'AutoGCPs{}.txt'.format(subscript))]).wait()

    print('writing AutoMeasures.txt')
    mmtools.write_auto_mesures(gcps, subscript, out_dir)

    print('running get_autogcp_locations.sh to get rough image locations for each point')
    subprocess.Popen(['get_autogcp_locations.sh', 'Ori-{}'.format(ori),
                      os.path.join(out_dir, 'AutoMeasures{}.txt'.format(subscript))] + imlist).wait()

    # print('searching for points in orthorectified images')
    print('finding image measures')
    mmtools.write_image_mesures(imlist, gcps, out_dir, subscript, ort_dir=ort_dir)

    print('running mm3d GCPBascule to estimate terrain errors')
    gcps = mmtools.run_bascule(gcps, out_dir, match_pattern, subscript, ori)
    gcps['res_dist'] = np.sqrt(gcps.xres ** 2 + gcps.yres ** 2)

    gcps = gcps[gcps.res_dist < 4 * nmad(gcps.res_dist)]

    mmtools.save_gcps(gcps, out_dir, utm_str, subscript)
    gcps = mmtools.run_bascule(gcps, out_dir, match_pattern, subscript, ori)
    gcps['res_dist'] = np.sqrt(gcps.xres ** 2 + gcps.yres ** 2)

    gcps = gcps[gcps.res_dist < 4 * nmad(gcps.res_dist)]

    mmtools.save_gcps(gcps, out_dir, utm_str, subscript)

    gcps = mmtools.run_bascule(gcps, out_dir, match_pattern, subscript, ori)
    gcps = mmtools.run_campari(gcps, out_dir, match_pattern, subscript, ref_img.dx, ortho_res)
    gcps['camp_dist'] = np.sqrt(gcps.camp_xres ** 2 + gcps.camp_yres ** 2)

    niter = 0
    while any([np.any(gcps.camp_res > 4 * nmad(gcps.camp_res)),
               np.any(gcps.camp_dist > 4 * nmad(gcps.camp_dist)),
               gcps.camp_res.max() > 2]) and niter <= 5:
        valid_inds = np.logical_and.reduce((gcps.camp_res < 4 * nmad(gcps.camp_res),
                                            gcps.camp_res < gcps.camp_res.max(),
                                            gcps.z_corr > gcps.z_corr.min()))
        if np.count_nonzero(valid_inds) < 10:
            break

        gcps = gcps.loc[valid_inds]
        mmtools.save_gcps(gcps, out_dir, utm_str, subscript)
        gcps = mmtools.run_bascule(gcps, out_dir, match_pattern, subscript, ori)
        gcps['res_dist'] = np.sqrt(gcps.xres ** 2 + gcps.yres ** 2)

        gcps = mmtools.run_campari(gcps, out_dir, match_pattern, subscript, ref_img.dx, ortho_res)
        gcps['camp_dist'] = np.sqrt(gcps.camp_xres ** 2 + gcps.camp_yres ** 2)
        niter += 1

    # final write of gcps to disk.
    gcps.to_file(os.path.join(out_dir, 'AutoGCPs{}.shp'.format(subscript)))

    fig1 = plt.figure(figsize=(7, 5))
    plt.imshow(ortho[::5, ::5], cmap='gray', extent=[0, ortho.shape[1], ortho.shape[0], 0])
    plt.plot(gcps.orig_j, gcps.orig_i, 'r+')
    plt.quiver(gcps.orig_j, gcps.orig_i, gcps.camp_xres, gcps.camp_yres, color='r')

    plt.savefig(os.path.join(out_dir, 'relative_gcps{}.png'.format(subscript)), bbox_inches='tight', dpi=200)
    plt.close(fig1)

    fig2 = ref_img.display(sfact=10, fig=plt.figure(figsize=(7, 5)))
    plt.plot(gcps.geometry.x, gcps.geometry.y, 'r+')
    plt.savefig(os.path.join(out_dir, 'world_gcps{}.png'.format(subscript)), bbox_inches='tight', dpi=200)
    plt.close(fig2)

    print('cleaning up.')
    # remove Auto-im.tif.txt, NoDist-im.tif.txt, etc. Ori-Relative-NoDist
    shutil.rmtree('Ori-{}-NoDist/'.format(ori))

    for txtfile in glob('Auto-OIS*.tif.txt') + \
                   glob('NoDist-OIS*.tif.txt'):
        os.remove(txtfile)
    print('end.')
    # embed()<|MERGE_RESOLUTION|>--- conflicted
+++ resolved
@@ -415,13 +415,8 @@
 
     out = sliding_window_filter([ortho.shape[1], ortho.shape[0]], gcps,
                                 min(1000, ortho.shape[1] / 4, ortho.shape[0] / 4),
-<<<<<<< HEAD
                                 mindist=500, how='aff_resid', is_ascending=False)
     gcps = gcps.loc[out]
-=======
-                                mindist=500, how='z_corr', is_ascending=False)
-    # gcps = gcps.loc[out]
->>>>>>> 6b95d128
 
     # Mfin, inliers_fin = ransac((gcps[['search_j', 'search_i']].values, gcps[['match_j', 'match_i']].values),
     #                            AffineTransform, min_samples=6, residual_threshold=20, max_trials=5000)
