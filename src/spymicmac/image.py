"""
spymicmac.image is a collection of tools for working with images.
"""
import os
from glob import glob
from itertools import chain, product
from skimage import exposure, morphology, io, filters
from skimage.morphology import disk
from skimage.feature import peak_local_max
from skimage.transform import warp
from scipy import ndimage
from scipy.ndimage.filters import generic_filter
import numpy as np
from numba import jit
from spymicmac import matching, resample


######################################################################################################################
# image filtering tools
######################################################################################################################
@jit(nopython=True)
def nanstd(a):
    return np.nanstd(a)


def nanmedian_filter(img, **kwargs):
    """
    Calculate a multi-dimensional median filter that respects NaN values
    and masked arrays.

    :param img: image on which to calculate the median filter
    :param kwargs: additional arguments to ndimage.generic_filter
        Note that either size or footprint must be defined. size gives the shape
        that is taken from the input array, at every element position, to define
        the input to the filter function. footprint is a boolean array that
        specifies (implicitly) a shape, but also which of the elements within
        this shape will get passed to the filter function. Thus size=(n,m) is
        equivalent to footprint=np.ones((n,m)). We adjust size to the number
        of dimensions of the input array, so that, if the input array is
        shape (10,10,10), and size is 2, then the actual size used is (2,2,2).
    :type img: array-like

    :returns filtered: Filtered array of same shape as input.
    """
    # set up the wrapper function to call generic filter
    @jit(nopython=True)
    def nanmed(a):
        return np.nanmedian(a)

    return generic_filter(img, nanmed, **kwargs)


def highpass_filter(img):
    """
    Subtract a low-pass from an image, to return a highpass filter.

    :param array-like img: the image to filter.
    :return: **highpass** (*array-like*) -- the highpass-filtered image
    """
    v = img.copy()
    v[np.isnan(img)] = 0
    vv = ndimage.gaussian_filter(v, 3)

    w = 0 * img.copy() + 1
    w[np.isnan(img)] = 0
    ww = ndimage.gaussian_filter(w, 3)

    tmplow = vv / ww
    tmphi = img - tmplow
    return tmphi


def splitter(img, nblocks, overlap=0):
    """
    Split an image into (m, n) blocks with a given overlap.

    :param array-like img: the image to split
    :param tuple nblocks: the number of blocks to create along each axis (m, n)
    :param int overlap: the number of pixels to overlap each block. (default: 0)

    :return:
        - **blocks** (*list*) -- a list of the image blocks created
        - **top_inds** (*list*) -- a list of the original row index of the top edge of each block
        - **left_inds** (*list*) -- a list of the original column index of the left edge of each block
    """
    new_width = int(np.floor(img.shape[1]/nblocks[1]))
    new_height = int(np.floor(img.shape[0]/nblocks[0]))

    simages = []
    top_inds = []
    left_inds = []
    for i in range(nblocks[0]):
        this_col = []
        this_top = []
        this_left = []

        for j in range(nblocks[1]):
            lind = max(0, j*new_width - overlap - 1)
            rind = min(img.shape[1], (j+1)*new_width + overlap)
            tind = max(0, i*new_height - overlap - 1)
            bind = min(img.shape[0], (i+1)*new_height + overlap)
            this_col.append(img[tind:bind, lind:rind].copy())
            this_top.append(tind)
            this_left.append(lind)
        simages.append(this_col)
        top_inds.append(this_top)
        left_inds.append(this_left)

    return list(chain.from_iterable(simages)), list(chain.from_iterable(top_inds)), list(chain.from_iterable(left_inds))


def _subimg_offsets(split, shape, overlap=0):
    ims_x = np.array([s.shape[1] - 2 * overlap for s in split])
    ims_y = np.array([s.shape[0] - 2 * overlap for s in split])

    rel_x = np.cumsum(ims_x.reshape(shape), axis=1)
    rel_y = np.cumsum(ims_y.reshape(shape), axis=0)

    rel_x = np.concatenate((np.zeros((shape[0], 1)), rel_x[:, :-1]), axis=1)
    rel_y = np.concatenate((np.zeros((1, shape[1])), rel_y[:-1, :]), axis=0)

    return rel_x.astype(int), rel_y.astype(int)


def stretch_image(img, scale=(0.0, 1.0), mult=255, imgmin=0, outtype=np.uint8, mask=None):
    """
    Apply a linear stretch to an image by clipping and stretching to quantiles.

    :param array-like img: the image to stretch.
    :param tuple scale: the minimum and maximum quantile to stretch to. (default: (0, 1) - the minimum/maximum values
        of the image)
    :param int|float mult: a multiplier to scale the result to. (default: 255)
    :param int|float imgmin: the minimum value in the output image (default: 0)
    :param numpy.dtype outtype: the numpy datatype to return the stretched image as. (default: np.uint8)
    :param array-like mask: a mask of pixels to ignore when calculating quantiles.
    :return: **stretched** (*array-like*) -- the stretched image.
    """
    if mask is None:
        maxval = np.nanquantile(img, max(scale))
        minval = np.nanquantile(img, min(scale))
    else:
        maxval = np.nanquantile(img[mask], max(scale))
        minval = np.nanquantile(img[mask], min(scale))

    img[img > maxval] = maxval
    img[img < minval] = minval

    return (mult * (img - minval) / (maxval - minval + imgmin)).astype(outtype)


def remove_scanner_stripes(img, dtype=np.uint8, scan_axis=1):
    """
    Remove horizontal (or vertical) stripes from an image.

    :param array-like img: the image to remove stripes from.
    :param numpy.dtype dtype: the original datatype of the image.
    :param int scan_axis: the axis corresponding to the direction of the stripes. A scan_axis of 1 corresponds to
        horizontal stripes (the default), while a scan_axis of 0 corresponds to vertical stripes.

    :return: **destriped**: the original image with the stripes (mostly) removed.
    """
    assert scan_axis in [0, 1], "scan_axis corresponds to image axis of scan direction [0, 1]"
    if scan_axis == 0:
        outimg = img.astype(np.float32) + \
                 ((np.median(img.flatten()) - np.median(img, axis=scan_axis)).reshape(1, -1) * np.ones(img.shape))
    else:
        outimg = img.astype(np.float32) + \
                 (np.ones(img.shape) * (np.median(img.flatten()) - np.median(img, axis=scan_axis)).reshape(-1, 1))

    return stretch_image(outimg, outtype=dtype)


def contrast_enhance(fn_img, mask_value=None, qmin=0.02, qmax=0.98, gamma=1.25, disksize=3, imgmin=0):
    """
    Enhance image contrast in a three-step process. First, the image is processed with a median filter to reduce
    noise. Next, a linear contrast stretch is applied, and finally, a gamma adjustment is applied.

    :param str fn_img: the image filename.
    :param int|float mask_value: a mask value to use when filtering the image.
    :param float qmin: the minimum quantile to use for the linear contrast stretch (default: 0.02)
    :param float qmax: the maximum quantile to use for the linear contrast stretch (default: 0.98)
    :param float gamma: the value to use for the gamma adjustment
    :param int disksize: the filter disk size (input to skimage.morphology.disk; default: 3)
    :param int|float imgmin: the minimum value in the output image (default: 0)
    :return: **enhanced** (*array-like*) -- the contrast-enhanced image.
    """
    img = io.imread(fn_img)
    if mask_value is not None:
        img = img.astype(np.float32)
        img[img == mask_value] = np.nan

    filt = nanmedian_filter(img, footprint=disk(disksize))

    stretch = stretch_image(filt, scale=(qmin, qmax), imgmin=imgmin)
    gamma = exposure.adjust_gamma(stretch, gamma=gamma)

    if mask_value is not None:
        gamma[img == mask_value] = mask_value

    return gamma


def make_binary_mask(img, mult_value=255, erode=0, mask_value=0):
    """
    Create a binary mask for an image based on a given mask value. Values equal to mask_value will be given a value
    of 0 in the mask, while all other values will be set equal to mult_value.

    :param array-like img: the image to create a mask for.
    :param int|float mult_value: the value indicating a non-masked value (default: 255).
    :param int erode: the size of the erosion operation to apply (default: 0).
    :param int mask_value: the value to mask in the image (default: 0).
    :return: **mask** (*array-like*) the binary mask.
    """
    _mask = mult_value * np.ones(img.shape, dtype=np.uint8)
    if np.isfinite(mask_value):
        _mask[img == mask_value] = 0
    else:
        _mask[np.isnan(img)] = 0

    if erode > 0:
        erode_mask = morphology.binary_erosion(_mask, footprint=morphology.disk(erode))
        _mask[~erode_mask] = 0

    return _mask


def balance_image(img):
    """
    Apply contrast-limited adaptive histogram equalization (CLAHE) on an image, then apply a de-noising filter.

    :param array-like img: the image to balance.
    :return: **img_filt** (*array-like*) -- the balanced, filtered image.
    """
    img_eq = (255 * exposure.equalize_adapthist(img)).astype(np.uint8)
    img_filt = filters.median(img_eq, footprint=disk(1))
    return img_filt


# thanks to SO user Jamie for this answer
# https://stackoverflow.com/a/14314054
def _moving_average(a, n=5):
    ret = np.cumsum(a)
    ret[n:] = ret[n:] - ret[:-n]
    return ret[n - 1:] / n


# because sometimes, usgs adds a border with a bright white line on it
def _spike_filter(img, axis):
    img_mean = img.mean(axis=axis)

    otsu = img > filters.threshold_otsu(img)
    pct_bright = np.count_nonzero(otsu, axis=axis) / otsu.shape[axis]
    z = (pct_bright - pct_bright.mean()) / pct_bright.std()

    inds, = np.where(z > 3)
    if inds.size > 0:
        window = []
        for ind in inds:
            window.extend(list(range(ind-10, ind+11)))
        _inds = np.array(list(set(window)))
<<<<<<< HEAD
        _inds = _inds[np.logical_and(_inds > 0, _inds < img_mean.size)]
=======
        _inds = _inds[np.logical_and(_inds >= 0, _inds < img_mean.size)]
>>>>>>> 3f9f854c
        img_mean[_inds] = np.mean([img_mean[min(_inds)], img_mean[max(_inds)]])

    return img_mean


def get_rough_frame(img, fact=10):
    """
    Find the rough location of an image frame/border.

    :param array-like img: the image to find a border for
    :param int fact: the scaling factor for the low-resolution image (default: 10)
    :return: **xmin**, **xmax**, **ymin**, **ymax** (*float*) -- the left, right, top, and bottom indices for the rough border.
    """
    img_lowres = filters.gaussian(resample.downsample(img, fact=fact), 4)
    aspect = min(img.shape) / max(img.shape)
    if aspect > 0.75:
        lower, upper = 0.1, 0.9
    else:
        lower, upper = 0.15, 0.85

    rowmean = _spike_filter(img_lowres, axis=0)
    smooth_row = _moving_average(rowmean, n=20)

    colmean = _spike_filter(img_lowres, axis=1)
    smooth_col = _moving_average(colmean, n=20)

    lr = int(lower * smooth_row.size)
    ur = int(upper * smooth_row.size)

    lc = int(lower * smooth_col.size)
    uc = int(upper * smooth_col.size)
    # xmin = 10 * np.where(rowmean > np.percentile(rowmean, 10))[0][0]
    # xmin = 10 * (np.argmax(np.diff(smooth_row)) + 1)

    # if xmin / img.shape[1] < 0.001:
    #     xmin = np.nan

    # xmax = 10 * np.where(rowmean > np.percentile(rowmean, 10))[0][-1]
    # xmax = 10 * (np.argmin(np.diff(smooth_row)) + 1)

    # if xmax / img.shape[1] > 0.999:
    #     xmax = np.nan
    # sorted_row = np.argsort(np.diff(smooth_row))

    # get the location in the sorted array that corresponds to the minimum and maximum
    # of the difference, that's also in the right half of the image
    # min_ind = np.where(sorted_row < 0.2 * sorted_row.size)[0][-1]
    # max_ind = np.where(sorted_row > 0.8 * sorted_row.size)[0][0]
    col_peaks = peak_local_max(np.diff(smooth_col[:lc]), min_distance=int(0.001 * smooth_col.size),
                               threshold_rel=0.25).flatten()
    col_troughs = peak_local_max(-np.diff(smooth_col[uc:]), min_distance=int(0.001 * smooth_col.size),
                                 threshold_rel=0.25).flatten() + uc

    row_peaks = peak_local_max(np.diff(smooth_row[:lr]), min_distance=int(0.001 * smooth_row.size),
                               threshold_rel=0.25).flatten()
    row_troughs = peak_local_max(-np.diff(smooth_row[ur:]), min_distance=int(0.001 * smooth_row.size),
                                 threshold_rel=0.25).flatten() + ur

    # left_ind = np.max(row_peaks[np.where(row_peaks < lower * rowmean.size)[0]], initial=-1e10)
    # right_ind = np.min(row_troughs[np.where(row_troughs > upper * rowmean.size)[0]], initial=1e10)
    # left_ind, right_ind = _maximum_sep(row_peaks, row_troughs)
    left_ind = _best_sep(row_peaks, smooth_row, False)
    right_ind = _best_sep(row_troughs, smooth_row, True)

    if (right_ind - left_ind) / smooth_row.size < (upper - lower):
        left_ind = np.max(row_peaks[np.where(row_peaks < lower * rowmean.size)[0]], initial=-1e10)
        right_ind = np.min(row_troughs[np.where(row_troughs > upper * rowmean.size)[0]], initial=1e10)

    # top_ind = np.max(col_peaks[np.where(col_peaks < lower * colmean.size)[0]], initial=-1e10)
    # bot_ind = np.min(col_troughs[np.where(col_troughs > upper * colmean.size)[0]], initial=1e10)
    # top_ind, bot_ind = _maximum_sep(col_peaks, col_troughs)
    top_ind = _best_sep(col_peaks, smooth_col, False)
    bot_ind = _best_sep(col_troughs, smooth_col, True)

    if (bot_ind - top_ind) / smooth_col.size < (upper - lower):
        top_ind = np.max(col_peaks[np.where(col_peaks < lower * colmean.size)[0]], initial=-1e10)
        bot_ind = np.min(col_troughs[np.where(col_troughs > upper * colmean.size)[0]], initial=1e10)

    # xmin = 10 * (sorted_row[min_ind] + 1)
    # xmax = 10 * (sorted_row[max_ind] + 1)
    xmin = fact * (left_ind + 1)
    xmax = fact * (right_ind + 1)

    # ymin = 10 * np.where(colmean > np.percentile(colmean, 10))[0][0]
    # ymax = 10 * np.where(colmean > np.percentile(colmean, 10))[0][-1]
    # sorted_col = np.argsort(np.diff(smooth_col))

    # get the location in the sorted array that corresponds to the minimum and maximum
    # of the difference, that's also in the right half of the image
    # min_ind = np.where(sorted_col < 0.2 * sorted_col.size)[0][-1]
    # max_ind = np.where(sorted_col > 0.8 * sorted_col.size)[0][0]
    ymin = fact * (top_ind + 1)
    ymax = fact * (bot_ind + 1)

    # ymin = 10 * (sorted_col[min_ind] + 1)
    # ymax = 10 * (sorted_col[max_ind] + 1)

    return xmin, xmax, ymin, ymax


def _best_sep(pks, means, trough):
    davg = min([min(pks), 100, means.size - max(pks)])
    seps = [means[pk-davg:pk].mean() - means[pk:pk+davg].mean() for pk in pks]
    if trough:
        return pks[np.argmax(seps)]
    else:
        return pks[np.argmin(seps)]


def _maximum_sep(peaks, troughs):
    combs = list(product(peaks, troughs))
    dists = [max(pair) - min(pair) for pair in combs]

    best = combs[np.argmax(dists)]

    return min(best), max(best)


def get_parts_list(im_pattern):
    """
    Find all of the parts of a scanned image that match a given filename pattern

    :param str im_pattern: the image pattern to match
    :return: **parts_list** (*list*) -- a list of all parts of the image that match the pattern.
    """
    imlist = glob(im_pattern + '*.tif')
    imlist.sort()

    return [os.path.splitext(fn_img.split('_')[-1])[0] for fn_img in imlist]


def join_hexagon(im_pattern, overlap=2000, block_size=None, blend=True, is_reversed=False):
    """
    Join multiple parts of a scanned image.

    :param str im_pattern: the base name of the image to use (e.g., DZB1216-500280L002001).
    :param int overlap: the overlap, in pixels, between the image parts.
    :param int block_size: the number of rows each sub-block should cover. Defaults to overlap.
    :param bool blend: apply a linear blend between the two scanned halves (default: True).
    :param bool is_reversed: parts are in reversed order (i.e., part b is the left part, part a is the right part)
    """
    parts = get_parts_list(im_pattern)

    if is_reversed:
        parts.reverse()

    left = io.imread('{}_{}.tif'.format(im_pattern, parts[0]))
    for part in parts[1:]:
        right = io.imread('{}_{}.tif'.format(im_pattern, part))

        left = join_halves(left, right, overlap, block_size=block_size, blend=blend)
        if len(parts) > 2:
            io.imsave('tmp_left.tif', left.astype(np.uint8))

    io.imsave('{}.tif'.format(im_pattern), left.astype(np.uint8))

    if len(parts) > 2:
        os.remove('tmp_left.tif') # clean up after we're done


def _blend(_left, _right, left_shape):
    first = np.where(np.sum(_right, axis=0) > 0)[0][0]
    last = left_shape[1]

    m = 1 / (first - last)
    alpha = np.ones(_left.shape, dtype=np.float32)
    alpha[:, last:] = 0
    for ind in np.arange(first, last):
        alpha[:, ind] = 1 + m * (ind - first)

    return alpha * _left + (1 - alpha) * _right


def join_halves(left, right, overlap, block_size=None, blend=True, trim=None):
    """
    Join two halves of a scanned image together.

    :param array-like left: the left half of the image
    :param array-like right: the right half of the image
    :param int overlap: the amount of overlap, in pixels, between the two halves.
    :param int block_size: the number of rows each sub-block should cover. Defaults to overlap.
    :param bool blend: apply a linear blend between the two scanned halves (default: True).
    :param int trim: the amount to trim the right side of the image by. (default: None).
    """
    M, num_inliers = matching.match_halves(left, right, overlap=overlap, block_size=block_size)

    if num_inliers < 10:
        print('Not enough tie points found. Re-trying with a larger overlap.')
        M, num_inliers = matching.match_halves(left, right, overlap=2*overlap, block_size=block_size)

        if num_inliers < 10:
            raise RuntimeError("Unable to find a reliable transformation between left and right halves.")

    out_shape = (left.shape[0], left.shape[1] + right.shape[1])

    combined_right = warp(right, M, output_shape=out_shape, preserve_range=True, order=3)

    # io.imsave('tmp_right.tif', combined_right.astype(np.uint8))

    combined_left = np.zeros(out_shape, dtype=np.uint8)
    combined_left[:, :left.shape[1]] = left

    if blend:
        combined = _blend(combined_left, combined_right, left.shape)
    else:
        combined_right[:, :left.shape[1]] = 0
        combined = combined_left + combined_right

    # last_ind = np.where(np.sum(combined, axis=0) > 0)[0][-1]
    right_edge = M.inverse(np.array([[right.shape[1], 0], [right.shape[1], right.shape[0]]]))
    last_ind = int(min(right_edge[:, 0]))

    if trim is not None:  # there has to be a way to get the "correct" end here
        return combined[:, :last_ind - int(trim)]
    else:
        return combined[:, :last_ind]
<|MERGE_RESOLUTION|>--- conflicted
+++ resolved
@@ -258,11 +258,7 @@
         for ind in inds:
             window.extend(list(range(ind-10, ind+11)))
         _inds = np.array(list(set(window)))
-<<<<<<< HEAD
-        _inds = _inds[np.logical_and(_inds > 0, _inds < img_mean.size)]
-=======
         _inds = _inds[np.logical_and(_inds >= 0, _inds < img_mean.size)]
->>>>>>> 3f9f854c
         img_mean[_inds] = np.mean([img_mean[min(_inds)], img_mean[max(_inds)]])
 
     return img_mean
