--- conflicted
+++ resolved
@@ -611,14 +611,9 @@
                                       gap=gap, vgap=vgap, dot_size=dot_size, pad=pad)]
     else:
         fids = [f'P{n}' for n in range(1, 9)]
-<<<<<<< HEAD
         stempl = _wild_midside(size, model, circle_size, ring_width)
-        ctempl = _wild_corner(size, model, circle_size, ring_width)
-=======
-        stempl = _wild_midside(size, model)
         ctempl = _wild_corner(size, model, circle_size, ring_width, width=width,
                               gap=gap, vgap=vgap, dot_size=dot_size, pad=pad)
->>>>>>> 3f9f854c
         templates = 4 * [ctempl] + 4 * [stempl]
 
     locs = ['left', 'top', 'right', 'bot']
